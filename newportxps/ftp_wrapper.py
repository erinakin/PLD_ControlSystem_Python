--- conflicted
+++ resolved
@@ -14,8 +14,6 @@
 HAS_PYSFTP = False
 try:
     import pysftp
-    cnopts = pysftp.CnOpts()
-    cnopts.hostkeys = None # disable hostkey checking. Warning: Security risk.
     HAS_PYSFTP = True
 except ImportError:
     pass
@@ -81,13 +79,6 @@
             print("ssh known_hosts file, using a command like this:")
             print("  ssh-keyscan %s >> ~/.ssh/known_hosts" % self.host)
 
-<<<<<<< HEAD
-        self._conn = pysftp.Connection(self.host,
-                                       username=self.username,
-                                       password=self.username,
-                                       cnopts=cnopts)
-=======
->>>>>>> 52cd2f5e
 
     def save(self, remotefile, localfile):
         "save remote file to local file"
